--- conflicted
+++ resolved
@@ -57,12 +57,9 @@
 
 #![cfg_attr(not(feature = "std"), no_std)]
 #![cfg_attr(feature = "nightly_specialization", feature(specialization))]
-<<<<<<< HEAD
-#![cfg_attr(test, feature(assert_matches))]
-=======
 #![cfg_attr(feature = "nightly_borrowed_buf", feature(core_io_borrowed_buf))]
 #![cfg_attr(feature = "nightly_uninit_slice", feature(maybe_uninit_write_slice))]
->>>>>>> 82653c01
+#![cfg_attr(test, feature(assert_matches))]
 #![allow(incomplete_features)]
 
 #[cfg(feature = "alloc")]
@@ -103,15 +100,12 @@
 	End {
 		required_count: usize
 	},
-<<<<<<< HEAD
+	/// A "read to end" method was called on a source with no defined end.
+	NoEnd,
 	InsufficientBuffer {
 		spare_capacity: usize,
 		required_count: usize
 	},
-=======
-	/// A "read to end" method was called on a source with no defined end.
-	NoEnd,
->>>>>>> 82653c01
 }
 
 #[cfg(feature = "std")]
@@ -124,16 +118,12 @@
 			Self::Ascii(_) => None,
 			#[cfg(feature = "alloc")]
 			Self::Utf8(error) => Some(error),
-<<<<<<< HEAD
-			Self::End { .. } |
-			Self::InsufficientBuffer { .. } => None,
-=======
 			#[cfg(feature = "alloc")]
 			Self::Allocation(error) => Some(error),
 			Self::Overflow { .. } |
 			Self::End { .. } |
-			Self::NoEnd => None,
->>>>>>> 82653c01
+			Self::NoEnd |
+			Self::InsufficientBuffer { .. } => None,
 		}
 	}
 }
@@ -151,13 +141,10 @@
 			Self::Allocation(error) => fmt::Display::fmt(error, f),
 			Self::Overflow { remaining } => write!(f, "sink overflowed with {remaining} bytes remaining to write"),
 			Self::End { required_count } => write!(f, "premature end-of-stream when reading {required_count} bytes"),
-<<<<<<< HEAD
+			Self::NoEnd => write!(f, "cannot read to end of infinite source"),
 			Self::InsufficientBuffer {
 				spare_capacity, required_count
 			} => write!(f, "insufficient buffer capacity ({spare_capacity}) to read {required_count} bytes"),
-=======
-			Self::NoEnd => write!(f, "cannot read to end of infinite source"),
->>>>>>> 82653c01
 		}
 	}
 }
