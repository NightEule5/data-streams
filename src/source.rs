--- conflicted
+++ resolved
@@ -274,17 +274,13 @@
 	Ok(avail)
 }
 
-<<<<<<< HEAD
-fn try_read_exact_contiguous<'a>(source: &mut (impl DataSource + ?Sized), buf: &'a mut [u8]) -> Result<&'a [u8]> {
-=======
 pub(crate) fn default_read_array<const N: usize>(source: &mut (impl DataSource + ?Sized)) -> Result<[u8; N]> {
 	let mut array = [0; N];
 	source.read_exact_bytes(&mut array)?;
 	Ok(array)
 }
 
-pub(crate) fn default_read_exact_bytes<'a>(source: &mut (impl DataSource + ?Sized), buf: &'a mut [u8]) -> Result<&'a [u8]> {
->>>>>>> 82653c01
+fn try_read_exact_contiguous<'a>(source: &mut (impl DataSource + ?Sized), buf: &'a mut [u8]) -> Result<&'a [u8]> {
 	let len = buf.len();
 	let bytes = source.read_bytes(buf)?;
 	assert_eq!(
